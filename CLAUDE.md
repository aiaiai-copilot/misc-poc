--- conflicted
+++ resolved
@@ -235,7 +235,6 @@
 
 Refer to `e2e/README.md` for detailed guidelines and examples.
 
-<<<<<<< HEAD
 ## 🚨 CRITICAL REMINDER: Context7 MCP First
 
 **ALWAYS use Context7 MCP before working with ANY external tools/frameworks:**
@@ -248,7 +247,7 @@
 - Any external APIs/services
 
 **Pattern: resolve-library-id → get-library-docs → implement with current patterns**
-=======
+
 ## 🧪 CRITICAL: Testing Strategy Guidelines
 
 ### 🚨 MANDATORY TEST CLASSIFICATION 🚨
@@ -523,7 +522,6 @@
 ```
 
 **Remember: Fresh documentation prevents implementation errors and ensures compatibility!**
->>>>>>> 41991539
 
 ## Task Master AI Instructions
 
